Website = "https://github.com/ErikKalkoken/evebuddy"

[Details]
  Icon = "icon.png"
  Name = "EVE Buddy"
  ID = "io.github.erikkalkoken.evebuddy"
<<<<<<< HEAD
  Version = "0.12.0"
  Build = 3
=======
  Version = "0.12.1"
  Build = 1
>>>>>>> 134c08d0

[Release]
  BuildName = "evebuddy"
  ContentRating = "oars-1.1"
  Description = "<p>A companion app for Eve Online players. Please see website for details.</p>"
  License = "MIT"
  Screenshots = "https://cdn.imgpile.com/f/aD27GDt_xl.png"

[LinuxAndBSD]
  GenericName = "Eve Online Tool"
  Categories = ["Game"]
  Comment = "A companion app for Eve Online players"
  Keywords = ["Eve Online", "characters"]<|MERGE_RESOLUTION|>--- conflicted
+++ resolved
@@ -4,13 +4,8 @@
   Icon = "icon.png"
   Name = "EVE Buddy"
   ID = "io.github.erikkalkoken.evebuddy"
-<<<<<<< HEAD
-  Version = "0.12.0"
-  Build = 3
-=======
   Version = "0.12.1"
   Build = 1
->>>>>>> 134c08d0
 
 [Release]
   BuildName = "evebuddy"
