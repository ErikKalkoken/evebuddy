// Evebuddy is a companion app for Eve Online players.
package main

import (
	"context"
	"flag"
	"fmt"
	"io"
	"log"
	"log/slog"
	"net/http"
	_ "net/http/pprof"
	"os"
	"path/filepath"
	"runtime/debug"
	"time"

	"fyne.io/fyne/v2"
	"fyne.io/fyne/v2/app"
	"fyne.io/fyne/v2/driver/desktop"
	"github.com/antihax/goesi"
	"github.com/chasinglogic/appdirs"
	"gopkg.in/natefinch/lumberjack.v2"

	"github.com/ErikKalkoken/evebuddy/internal/app/character"
	"github.com/ErikKalkoken/evebuddy/internal/app/esistatus"
	"github.com/ErikKalkoken/evebuddy/internal/app/evenotification"
	"github.com/ErikKalkoken/evebuddy/internal/app/eveuniverse"
	"github.com/ErikKalkoken/evebuddy/internal/app/pcache"
	"github.com/ErikKalkoken/evebuddy/internal/app/statuscache"
	"github.com/ErikKalkoken/evebuddy/internal/app/storage"
	"github.com/ErikKalkoken/evebuddy/internal/app/ui"
	desktop1 "github.com/ErikKalkoken/evebuddy/internal/app/ui/desktop"
	"github.com/ErikKalkoken/evebuddy/internal/app/ui/mobile"
	"github.com/ErikKalkoken/evebuddy/internal/cache"
	"github.com/ErikKalkoken/evebuddy/internal/deleteapp"
	"github.com/ErikKalkoken/evebuddy/internal/eveimage"
	"github.com/ErikKalkoken/evebuddy/internal/httptransport"
	"github.com/ErikKalkoken/evebuddy/internal/sso"
)

const (
	appID               = "io.github.erikkalkoken.evebuddy"
	appName             = "evebuddy"
	cacheCleanUpTimeout = time.Minute * 30
	dbFileName          = appName + ".sqlite"
	logFileName         = appName + ".log"
	logFolderName       = "log"
	logLevelDefault     = slog.LevelWarn // for startup only
	logMaxBackups       = 3
	logMaxSizeMB        = 50
	ssoClientID         = "11ae857fe4d149b2be60d875649c05f1"
	userAgent           = "EveBuddy kalkoken87@gmail.com"
)

// define flags
var (
	deleteDataFlag     = flag.Bool("delete-data", false, "Delete user data")
	dirsFlag           = flag.Bool("dirs", false, "Show directories for user data")
	disableUpdatesFlag = flag.Bool("disable-updates", false, "Disable all periodic updates")
	offlineFlag        = flag.Bool("offline", false, "Start app in offline mode")
	pprofFlag          = flag.Bool("pprof", false, "Enable pprof web server")
	developFlag        = flag.Bool("dev", false, "Enable developer features")
)

func main() {
	// init log & flags
	slog.SetLogLoggerLevel(logLevelDefault)
	log.SetFlags(log.LstdFlags | log.Lmicroseconds)
	flag.Parse()

	// start fyne app
	fyneApp := app.NewWithID(appID)
	_, isDesktop := fyneApp.(desktop.App)

	// set log level
	ln := fyneApp.Preferences().StringWithFallback(ui.SettingLogLevel, ui.SettingLogLevelDefault)
	l := ui.LogLevelName2Level(ln)
	if l != logLevelDefault {
		slog.Info("Setting log level", "level", ln)
		slog.SetLogLoggerLevel(l)
	}

	var dataDir, logDir string
	// desktop related init

	// data dir
	if isDesktop || *developFlag {
		ad := appdirs.New(appName)
		dataDir = ad.UserData()
		if err := os.MkdirAll(dataDir, os.ModePerm); err != nil {
			log.Fatal(err)
		}
	}

	if isDesktop {
		// start uninstall app if requested
		if *deleteDataFlag {
			u := deleteapp.NewUI(fyneApp)
			u.DataDir = dataDir
			u.ShowAndRun()
			return
		}

		// setup logfile for desktop
		logDir = filepath.Join(dataDir, logFolderName)
		if err := os.MkdirAll(logDir, os.ModePerm); err != nil {
			log.Fatal(err)
		}
<<<<<<< HEAD
		logger := &lumberjack.Logger{
			Filename:   fmt.Sprintf("%s/%s", logDir, logFileName),
=======
		logger = &lumberjack.Logger{
			Filename:   filepath.Join(logDir, logFileName),
>>>>>>> 134c08d0
			MaxSize:    logMaxSizeMB,
			MaxBackups: logMaxBackups,
		}
		multi := io.MultiWriter(os.Stderr, logger)
		log.SetOutput(multi)

		// ensure single instance
		mu, err := ensureSingleInstance()
		if err != nil {
			log.Fatal(err)
		}
		defer mu.Release()

		// setup crash reporting
		crashFile, err := os.Create(filepath.Join(logDir, "crash.txt"))
		if err != nil {
			slog.Error("Failed to create crash report file", "error", err)
		}
		defer crashFile.Close()
		if err := debug.SetCrashOutput(crashFile, debug.CrashOptions{}); err != nil {
			slog.Error("Failed to setup crash report", "error", err)
		}
	}

	if *dirsFlag {
		fmt.Println(dataDir)
		fmt.Println(fyneApp.Storage().RootURI().Path())
		return
	}

	// init database
	var dbPath string
<<<<<<< HEAD
	if isDesktop || *developFlag {
		dbPath = fmt.Sprintf("%s/%s", dataDir, dbFileName)
=======
	if isDesktop {
		dbPath = filepath.Join(dataDir, dbFileName)
>>>>>>> 134c08d0
	} else {
		// EXPERIMENTAL
		dbPath = ensureFileExists(fyneApp.Storage(), dbFileName)
	}
	dsn := "file:///" + filepath.ToSlash(dbPath)
	db, err := storage.InitDB(dsn)
	if err != nil {
		slog.Error("Failed to initialize database", "dsn", dsn, "error", err)
		os.Exit(1)
	}
	defer db.Close()
	st := storage.New(db)

	// init HTTP client, ESI client and cache
	httpClient := &http.Client{
		Transport: httptransport.LoggedTransport{
			// tokens must not be logged
			BlacklistedResponseURLs: []string{"login.eveonline.com/v2/oauth/token"},
		},
	}
	esiHttpClient := &http.Client{
		Transport: httptransport.LoggedTransportWithRetries{
			MaxRetries: 3,
			StatusCodesToRetry: []int{
				http.StatusBadGateway,
				http.StatusGatewayTimeout,
				http.StatusServiceUnavailable,
			},
		},
	}
	esiClient := goesi.NewAPIClient(esiHttpClient, userAgent)
	memCache := cache.New()

	// Init StatusCache service
	sc := statuscache.New(memCache)
	if err := sc.InitCache(context.TODO(), st); err != nil {
		slog.Error("Failed to init cache", "error", err)
		os.Exit(1)
	}
	// Init EveUniverse service
	eu := eveuniverse.New(st, esiClient)
	eu.StatusCacheService = sc

	// Init EveNotification service
	en := evenotification.New()
	en.EveUniverseService = eu

	// Init Character service
	cs := character.New(st, httpClient, esiClient)
	cs.EveNotificationService = en
	cs.EveUniverseService = eu
	cs.StatusCacheService = sc
	ssoService := sso.New(ssoClientID, httpClient)
	ssoService.OpenURL = fyneApp.OpenURL
	cs.SSOService = ssoService

	// PCache init
	pc := pcache.New(st, cacheCleanUpTimeout)
	go pc.CleanUp()

	// Init UI
	ess := esistatus.New(esiClient)
	eis := eveimage.New(pc, httpClient, *offlineFlag)
	if isDesktop {
		u := desktop1.NewDesktopUI(fyneApp)
		slog.Debug("ui instance created")
		u.CacheService = memCache
		u.CharacterService = cs
		u.ESIStatusService = ess
		u.EveImageService = eis
		u.EveUniverseService = eu
		u.StatusCacheService = sc
		u.IsOffline = *offlineFlag
		u.IsUpdateTickerDisabled = *disableUpdatesFlag
		u.DataPaths = map[string]string{
			"db":  dbPath,
			"log": logDir,
		}
		u.Init()
		slog.Debug("ui initialized")

		// start pprof web server
		if *pprofFlag {
			go func() {
				log.Println(http.ListenAndServe("localhost:6060", nil))
			}()
		}

		// Start app
		u.ShowAndRun()
	} else {
		u := mobile.NewMobileUI(fyneApp)
		slog.Debug("ui instance created")
		u.CacheService = memCache
		u.CharacterService = cs
		u.ESIStatusService = ess
		u.EveImageService = eis
		u.EveUniverseService = eu
		u.StatusCacheService = sc
		u.IsOffline = *offlineFlag
		u.IsUpdateTickerDisabled = *disableUpdatesFlag
		u.Init()
		slog.Debug("ui initialized")

		// start pprof web server
		if *pprofFlag {
			go func() {
				log.Println(http.ListenAndServe("localhost:6060", nil))
			}()
		}

		// Start app
		u.ShowAndRun()
	}
}

func ensureFileExists(st fyne.Storage, name string) string {
	var p string
	u, err := st.Open(name)
	if err != nil {
		u, err := st.Create(name)
		if err != nil {
			log.Fatal(err)
		}
		p = u.URI().Path()
		u.Close()
		log.Println("created new file: ", p)
	} else {
		p = u.URI().Path()
		u.Close()
		log.Println("found existing file: ", p)
	}
	return p
}<|MERGE_RESOLUTION|>--- conflicted
+++ resolved
@@ -107,13 +107,8 @@
 		if err := os.MkdirAll(logDir, os.ModePerm); err != nil {
 			log.Fatal(err)
 		}
-<<<<<<< HEAD
 		logger := &lumberjack.Logger{
-			Filename:   fmt.Sprintf("%s/%s", logDir, logFileName),
-=======
-		logger = &lumberjack.Logger{
 			Filename:   filepath.Join(logDir, logFileName),
->>>>>>> 134c08d0
 			MaxSize:    logMaxSizeMB,
 			MaxBackups: logMaxBackups,
 		}
@@ -146,13 +141,8 @@
 
 	// init database
 	var dbPath string
-<<<<<<< HEAD
 	if isDesktop || *developFlag {
-		dbPath = fmt.Sprintf("%s/%s", dataDir, dbFileName)
-=======
-	if isDesktop {
 		dbPath = filepath.Join(dataDir, dbFileName)
->>>>>>> 134c08d0
 	} else {
 		// EXPERIMENTAL
 		dbPath = ensureFileExists(fyneApp.Storage(), dbFileName)
